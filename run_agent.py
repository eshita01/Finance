--- conflicted
+++ resolved
@@ -120,13 +120,11 @@
             **state.get("insider_insights", {}),
             **state.get("peer_insights", {}),
             **{
-<<<<<<< HEAD
                 "risk_summary": state.get("sec_analysis", {}).get("risk_summary"),
-                "mdna_summary": state.get("sec_analysis", {}).get("mdna_summary"),
-=======
+                "mdna_summary": state.get("sec_analysis", {}).get("mdna_summary"),=======
                 "risk_summary": state.get("sec_analysis", {}).get("risk_factors", {}).get("summary"),
                 "mdna_summary": state.get("sec_analysis", {}).get("mdna", {}).get("summary"),
->>>>>>> e2a51e68
+
             },
         }
 
