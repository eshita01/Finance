--- conflicted
+++ resolved
@@ -40,13 +40,10 @@
 
 The script fetches price history, recent news sentiment and insider trading data
 for the selected date. It computes technical, news and insider metrics before
-<<<<<<< HEAD
 asking Gemini for a final buy/sell/hold decision with a short explanation. The
 decision node combines technical signals, news sentiment and insider analysis
 into a single prompt for Gemini.
-=======
-asking Gemini for a final buy/sell/hold decision with a short explanation.
->>>>>>> a4d734f2
+
 
 ## Node input and output
 
