--- conflicted
+++ resolved
@@ -1,9 +1,6 @@
 import logging
 from datetime import datetime, timedelta, timezone
-<<<<<<< HEAD
-=======
 
->>>>>>> c1b496e8
 from typing import Any, Dict, List, Optional
 
 import pandas as pd
@@ -20,25 +17,19 @@
     def __init__(
         self,
         ticker: str,
-<<<<<<< HEAD
-        api_key: str,
-=======
+
         finnhub_key: str,
         alpha_key: str,
->>>>>>> c1b496e8
         base_date: Optional[datetime] = None,
         limit: int = 3,
     ):
         self.ticker = ticker
-<<<<<<< HEAD
-        self.api_key = api_key
-        self.base_date = base_date or datetime.now(timezone.utc)
-=======
+
         self.finnhub_key = finnhub_key
         self.alpha_key = alpha_key
         self.base_date = base_date or datetime.now(timezone.utc)
 
->>>>>>> c1b496e8
+
         self.limit = limit
         self.client = finnhub.Client(api_key=finnhub_key)
 
@@ -89,10 +80,7 @@
                 df = yf.download(
                     peer, start=start, end=end, interval="1d", auto_adjust=True
                 )
-<<<<<<< HEAD
-=======
 
->>>>>>> c1b496e8
                 price_data[peer] = df
             except Exception as e:
                 logger.exception("Error fetching prices for %s: %s", peer, e)
