import logging
from datetime import datetime, timedelta, timezone

from typing import Any, Dict, List, Optional

import pandas as pd
import yfinance as yf
import finnhub
import requests

logger = logging.getLogger(__name__)


class PeerDataFetcher:
    """Fetch peer tickers and related data."""

    def __init__(
        self,
        ticker: str,
<<<<<<< HEAD
=======

>>>>>>> c7bdc6ac
        finnhub_key: str,
        alpha_key: str,
        base_date: Optional[datetime] = None,
        limit: int = 3,
    ):
        self.ticker = ticker
<<<<<<< HEAD
=======

>>>>>>> c7bdc6ac
        self.finnhub_key = finnhub_key
        self.alpha_key = alpha_key
        self.base_date = base_date or datetime.now(timezone.utc)


        self.limit = limit
        self.client = finnhub.Client(api_key=finnhub_key)

    def _fetch_news_score(self, ticker: str) -> Dict[str, Any]:
        """Fetch news sentiment score for a single ticker using Alpha Vantage."""
        try:
            time_from = (self.base_date - timedelta(days=1)).strftime("%Y%m%dT%H%M")
            params = {
                "function": "NEWS_SENTIMENT",
                "tickers": ticker,
                "sort": "LATEST",
                "limit": 50,
                "time_from": time_from,
                "apikey": self.alpha_key,
            }
            resp = requests.get("https://www.alphavantage.co/query", params=params, timeout=10)
            resp.raise_for_status()
            data = resp.json()
            feed = data.get("feed", [])
            scores = []
            for item in feed:
                for tdata in item.get("ticker_sentiment", []):
                    if tdata.get("ticker") == ticker:
                        try:
                            scores.append(float(tdata.get("ticker_sentiment_score")))
                        except (TypeError, ValueError):
                            continue
            avg_score = sum(scores) / len(scores) if scores else 0.0
            return {"companyNewsScore": avg_score}
        except Exception as e:
            logger.exception("Error fetching news sentiment for %s: %s", ticker, e)
            return {}

    def fetch(self) -> Dict[str, Any]:
        """Return peer list, recent price data and news sentiment."""
        peers: List[str] = []
        try:
            peers = self.client.company_peers(self.ticker)[: self.limit]
        except Exception as e:
            logger.exception("Error fetching peers: %s", e)

        price_data: Dict[str, pd.DataFrame] = {}
        news: Dict[str, Any] = {}
        for peer in peers:
            try:
                start = (self.base_date - timedelta(days=10)).strftime("%Y-%m-%d")
                end = self.base_date.strftime("%Y-%m-%d")
                df = yf.download(
                    peer, start=start, end=end, interval="1d", auto_adjust=True
                )

                price_data[peer] = df
            except Exception as e:
                logger.exception("Error fetching prices for %s: %s", peer, e)
                price_data[peer] = pd.DataFrame()

            news[peer] = self._fetch_news_score(peer)

        return {"peers": peers, "price_data": price_data, "news": news}<|MERGE_RESOLUTION|>--- conflicted
+++ resolved
@@ -17,20 +17,14 @@
     def __init__(
         self,
         ticker: str,
-<<<<<<< HEAD
-=======
 
->>>>>>> c7bdc6ac
         finnhub_key: str,
         alpha_key: str,
         base_date: Optional[datetime] = None,
         limit: int = 3,
     ):
         self.ticker = ticker
-<<<<<<< HEAD
-=======
 
->>>>>>> c7bdc6ac
         self.finnhub_key = finnhub_key
         self.alpha_key = alpha_key
         self.base_date = base_date or datetime.now(timezone.utc)
