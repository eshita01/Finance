import logging
from typing import Any, Dict

import pandas as pd

from .technical_analysis import compute_indicators

logger = logging.getLogger(__name__)


def analyze(data: Dict[str, Any]) -> Dict[str, Any]:
    """Analyze peer stocks and return comparison metrics."""
    try:
        peers = data.get("peers", [])
        prices: Dict[str, pd.DataFrame] = data.get("price_data", {})
        news: Dict[str, Any] = data.get("news", {})
        table: Dict[str, Dict[str, Any]] = {}

        for peer in peers:
            df = prices.get(peer)
            price_change_1d = None
            price_change_7d = None
            rsi = None
            if isinstance(df, pd.DataFrame) and not df.empty:
                price_col = "Adj Close" if "Adj Close" in df.columns else "Close"
                if len(df) >= 2:
                    price_change_1d = float(
<<<<<<< HEAD
=======

>>>>>>> c1b496e8
                        (df[price_col].iloc[-1] - df[price_col].iloc[-2])
                        / df[price_col].iloc[-2]
                        * 100
                    )
                if len(df) >= 8:
<<<<<<< HEAD
                    price_change_7d = float(
=======

                    price_change_7d = float(

>>>>>>> c1b496e8
                        (df[price_col].iloc[-1] - df[price_col].iloc[-8])
                        / df[price_col].iloc[-8]
                        * 100
                    )
                indicators = compute_indicators(df)
                rsi = float(indicators["RSI_14"].iloc[-1])

            sentiment = news.get(peer, {})
            news_score = 0.0
            if isinstance(sentiment, dict):
                try:
                    news_score = float(sentiment.get("companyNewsScore", 0.0))
                except (TypeError, ValueError):
                    news_score = 0.0

            table[peer] = {
                "sentiment": news_score,
                "change_1d": price_change_1d,
                "change_7d": price_change_7d,
                "rsi": rsi,
            }

        return {"peer_table": table}
    except Exception as e:
        logger.exception("Peer analysis failed: %s", e)
        raise<|MERGE_RESOLUTION|>--- conflicted
+++ resolved
@@ -25,22 +25,15 @@
                 price_col = "Adj Close" if "Adj Close" in df.columns else "Close"
                 if len(df) >= 2:
                     price_change_1d = float(
-<<<<<<< HEAD
-=======
 
->>>>>>> c1b496e8
                         (df[price_col].iloc[-1] - df[price_col].iloc[-2])
                         / df[price_col].iloc[-2]
                         * 100
                     )
                 if len(df) >= 8:
-<<<<<<< HEAD
-                    price_change_7d = float(
-=======
 
                     price_change_7d = float(
 
->>>>>>> c1b496e8
                         (df[price_col].iloc[-1] - df[price_col].iloc[-8])
                         / df[price_col].iloc[-8]
                         * 100
